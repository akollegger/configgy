/*
 * Copyright 2009 Robey Pointer <robeypointer@gmail.com>
 *
 * Licensed under the Apache License, Version 2.0 (the "License"); you may
 * not use this file except in compliance with the License. You may obtain
 * a copy of the License at
 *
 *     http://www.apache.org/licenses/LICENSE-2.0
 *
 * Unless required by applicable law or agreed to in writing, software
 * distributed under the License is distributed on an "AS IS" BASIS,
 * WITHOUT WARRANTIES OR CONDITIONS OF ANY KIND, either express or implied.
 * See the License for the specific language governing permissions and
 * limitations under the License.
 */

package net.lag
package logging

import java.text.SimpleDateFormat
import java.util.{Calendar, Date, logging => javalog}
import scala.collection.Map
import scala.collection.mutable
import net.lag.extensions._
import net.lag.configgy.{ ConfigException, ConfigMap }

sealed abstract class Policy
case object Never extends Policy
case object Hourly extends Policy
case object Daily extends Policy
case class Weekly(dayOfWeek: Int) extends Policy


// replace java's ridiculous log levels with the standard ones.
sealed abstract class Level(val name: String, val value: Int) extends javalog.Level(name, value) {
  Logger.levelNamesMap(name) = this
  Logger.levelsMap(value) = this
}

object Level {
  case object OFF extends Level("OFF", Int.MaxValue)
  case object FATAL extends Level("FATAL", 1000)
  case object CRITICAL extends Level("CRITICAL", 970)
  case object ERROR extends Level("ERROR", 930)
  case object WARNING extends Level("WARNING", 900)
  case object INFO extends Level("INFO", 800)
  case object DEBUG extends Level("DEBUG", 500)
  case object TRACE extends Level("TRACE", 400)
  case object ALL extends Level("ALL", Int.MinValue)
  
  def unapply(x: Any) = x match {
    case x: Level => Some((x.name, x.value))
    case _        => None
  }
}

class LoggingException(reason: String) extends Exception(reason)

private[logging] class LazyLogRecord(level: javalog.Level, messageGenerator: => AnyRef) extends javalog.LogRecord(level, "") {
  // for each logged line, generate this string only once, regardless of how many handlers there are:
  var cached: Option[AnyRef] = None

  def generate = cached getOrElse {
    cached = Some(messageGenerator)
    cached.get
  }
}


/**
 * Scala wrapper for logging.
 */
class Logger private(val name: String, private val wrapped: javalog.Logger) {
  // wrapped methods:
  def addHandler(handler: javalog.Handler) = wrapped.addHandler(handler)
  def getFilter() = wrapped.getFilter()
  def getHandlers() = wrapped.getHandlers()
  def getLevel() = wrapped.getLevel()
  def getParent() = wrapped.getParent()
  def getUseParentHandlers() = wrapped.getUseParentHandlers()
  def isLoggable(level: javalog.Level) = wrapped.isLoggable(level)
  def log(record: javalog.LogRecord) = wrapped.log(record)
  def removeHandler(handler: javalog.Handler) = wrapped.removeHandler(handler)
  def setFilter(filter: javalog.Filter) = wrapped.setFilter(filter)
  def setLevel(level: javalog.Level) = wrapped.setLevel(level)
  def setUseParentHandlers(use: Boolean) = wrapped.setUseParentHandlers(use)

  override def toString =
    "<%s name='%s' level=%s handlers=%s use_parent=%s>".format(getClass.getName, name, getLevel(),
      getHandlers().toList.mkString("[", ", ", "]"), getUseParentHandlers())

  /**
   * Log a message, with sprintf formatting, at the desired level.
   */
  def log(level: Level, msg: String, items: Any*): Unit = log(level, null: Throwable, msg, items: _*)
  
  def isLoggableLevel(level: Level) = getLevel match {
    case null       => true
    case threshold  => level.intValue >= threshold.intValue
  }

  /**
   * Log a message, with sprintf formatting, at the desired level, and
   * attach an exception and stack trace.
   */
  def log(level: Level, thrown: Throwable, message: String, items: Any*) =
    if (isLoggableLevel(level)) {
      val record = new javalog.LogRecord(level, message)
      if (items.nonEmpty)
        record setParameters items.toArray.asInstanceOf[Array[AnyRef]]
      
      finishLogRecord(record, thrown)
    }

  // convenience methods:
  def fatal(msg: String, items: Any*) = log(Level.FATAL, msg, items: _*)
  def fatal(thrown: Throwable, msg: String, items: Any*) = log(Level.FATAL, thrown, msg, items: _*)
  def critical(msg: String, items: Any*) = log(Level.CRITICAL, msg, items: _*)
  def critical(thrown: Throwable, msg: String, items: Any*) = log(Level.CRITICAL, thrown, msg, items: _*)
  def error(msg: String, items: Any*) = log(Level.ERROR, msg, items: _*)
  def error(thrown: Throwable, msg: String, items: Any*) = log(Level.ERROR, thrown, msg, items: _*)
  def warning(msg: String, items: Any*) = log(Level.WARNING, msg, items: _*)
  def warning(thrown: Throwable, msg: String, items: Any*) = log(Level.WARNING, thrown, msg, items: _*)
  def info(msg: String, items: Any*) = log(Level.INFO, msg, items: _*)
  def info(thrown: Throwable, msg: String, items: Any*) = log(Level.INFO, thrown, msg, items: _*)
  def debug(msg: String, items: Any*) = log(Level.DEBUG, msg, items: _*)
  def debug(thrown: Throwable, msg: String, items: Any*) = log(Level.DEBUG, thrown, msg, items: _*)
  def trace(msg: String, items: Any*) = log(Level.TRACE, msg, items: _*)
  def trace(thrown: Throwable, msg: String, items: Any*) = log(Level.TRACE, thrown, msg, items: _*)

  /**
   * Log a message, with lazy (call-by-name) computation of the message,
   * at the desired level.
   */
  def logLazy(level: Level, message: => AnyRef): Unit = logLazy(level, null, message)

  /**
   * Log a message, with lazy (call-by-name) computation of the message,
   * and attach an exception and stack trace.
   */
  def logLazy(level: Level, thrown: Throwable, message: => AnyRef) =
    if (isLoggableLevel(level))
      finishLogRecord(new LazyLogRecord(level, message), thrown)
  
  private def finishLogRecord(record: javalog.LogRecord, thrown: Throwable) {
    record setLoggerName wrapped.getName
    if (thrown != null)
      record setThrown thrown
    
    wrapped log record
  } 

  // convenience methods:
  def ifFatal(message: => AnyRef) = logLazy(Level.FATAL, message)
  def ifFatal(thrown: Throwable, message: => AnyRef) = logLazy(Level.FATAL, thrown, message)
  def ifCritical(message: => AnyRef) = logLazy(Level.CRITICAL, message)
  def ifCritical(thrown: Throwable, message: => AnyRef) = logLazy(Level.CRITICAL, thrown, message)
  def ifError(message: => AnyRef) = logLazy(Level.ERROR, message)
  def ifError(thrown: Throwable, message: => AnyRef) = logLazy(Level.ERROR, thrown, message)
  def ifWarning(message: => AnyRef) = logLazy(Level.WARNING, message)
  def ifWarning(thrown: Throwable, message: => AnyRef) = logLazy(Level.WARNING, thrown, message)
  def ifInfo(message: => AnyRef) = logLazy(Level.INFO, message)
  def ifInfo(thrown: Throwable, message: => AnyRef) = logLazy(Level.INFO, thrown, message)
  def ifDebug(message: => AnyRef) = logLazy(Level.DEBUG, message)
  def ifDebug(thrown: Throwable, message: => AnyRef) = logLazy(Level.DEBUG, thrown, message)
  def ifTrace(message: => AnyRef) = logLazy(Level.TRACE, message)
  def ifTrace(thrown: Throwable, message: => AnyRef) = logLazy(Level.TRACE, thrown, message)
}


object Logger {
  private[logging] val levelNamesMap = new mutable.HashMap[String, Level]
  private[logging] val levelsMap = new mutable.HashMap[Int, Level]

  // cache scala Logger objects per name
  private val loggersCache = new mutable.HashMap[String, Logger]

  private val root: Logger = get("")

  // clear out some cruft from the java root logger.
  private val javaRoot = javalog.Logger.getLogger("")

  // ----- convenience methods:

  /** OFF is used to turn off logging entirely. */
  def OFF = Level.OFF

  /** Describes an event which will cause the application to exit immediately, in failure. */
  def FATAL = Level.FATAL

  /** Describes an event which will cause the application to fail to work correctly, but
   *  keep attempt to continue. The application may be unusable.
   */
  def CRITICAL = Level.CRITICAL

  /** Describes a user-visible error that may be transient or not affect other users. */
  def ERROR = Level.ERROR

  /** Describes a problem which is probably not user-visible but is notable and/or may be
   *  an early indication of a future error.
   */
  def WARNING = Level.WARNING

  /** Describes information about the normal, functioning state of the application. */
  def INFO = Level.INFO

  /** Describes information useful for general debugging, but probably not normal,
   *  day-to-day use.
   */
  def DEBUG = Level.DEBUG

  /** Describes information useful for intense debugging. */
  def TRACE = Level.TRACE

  /** ALL is used to log everything. */
  def ALL = Level.ALL

  // to force them to get loaded from class files:
<<<<<<< HEAD
  List(FATAL, CRITICAL, ERROR, WARNING, INFO, DEBUG, TRACE) foreach (root setLevel _)
=======
  root.setLevel(OFF)
  root.setLevel(FATAL)
  root.setLevel(CRITICAL)
  root.setLevel(ERROR)
  root.setLevel(WARNING)
  root.setLevel(INFO)
  root.setLevel(DEBUG)
  root.setLevel(TRACE)
  reset
>>>>>>> 8400f596

  reset

  /**
   * Return a map of log level values to the corresponding Level objects.
   */
  def levels: Map[Int, Level] = levelsMap

  /**
   * Return a map of log level names to the corresponding Level objects.
   */
  def levelNames: Map[String, Level] = levelNamesMap

  /**
   * Reset logging to an initial state, where all logging is set at
   * INFO level and goes to the console (stderr). Any existing log
   * handlers are removed.
   */
  def reset() = {
    clearHandlers
    javaRoot addHandler new ConsoleHandler(new FileFormatter)
  }

  /**
   * Remove all existing log handlers from all existing loggers.
   */
  def clearHandlers() =
    for (logger <- elements) {
      for (handler <- logger.getHandlers) {
        try handler.close()
        catch { case _ => () }
        logger removeHandler handler
      }
      logger setLevel null
    }

  /**
   * Return a logger for the given package name. If one doesn't already
   * exist, a new logger will be created and returned.
   */
  def get(name: String): Logger = loggersCache.getOrElseUpdate(name, {
    def manager = javalog.LogManager.getLogManager
    def newLogger = returning(javalog.Logger getLogger name)(manager addLogger _)
    
    returning(new Logger(name, Option(manager getLogger name) getOrElse newLogger))(_ setUseParentHandlers true)
  })

  /** An alias for `get(name)` */
  def apply(name: String) = get(name)

  private def get(depth: Int): Logger =
    getForClassName(new Throwable().getStackTrace()(depth).getClassName)

  /**
   * Return a logger for the class name of the class/object that called
   * this method. Normally you would use this in a "private val"
   * declaration on the class/object. The class name is determined
   * by sniffing around on the stack.
   */
  def get: Logger = get(2)

  /** An alias for `get()` */
  def apply() = get(2)

  private def getForClassName(className: String) = get(className stripSuffix "$")

  /**
   * Return a logger for the package of the class given.
   */
  def get(cls: Class[_]): Logger = getForClassName(cls.getName)

  /** An alias for `get(class)` */
  def apply(cls: Class[_]) = get(cls)

  /**
   * Iterate the Logger objects that have been created.
   */
  def elements: Iterator[Logger] = {
    import collection.JavaConversions._
    val manager = javalog.LogManager.getLogManager
    
    manager.getLoggerNames map (x => get(manager getLogger x getName))
  }

  /**
   * Create a Logger (or find an existing one) and configure it according
   * to a set of config keys.
   *
   * @param config a config block to parse
   * @param validateOnly don't actually configure the Logger, just throw an
   *     exception if the configuration is invalid
   * @param allowNestedBlocks consider the configuration valid if it
   *     contains nested config blocks, which are normally invalid
   *
   * @throws LoggingException if a config value can't be parsed correctly
   *     (some settings can only be one of a small possible set of values)
   */
  def configure(config: ConfigMap, validateOnly: Boolean, allowNestedBlocks: Boolean): Logger = {
    // make sure no other screwy attributes are in this AttributeMap
    val allowed = List("node", "console", "filename", "roll", "utc",
                       "truncate", "truncate_stack_traces", "level",
                       "use_parents", "syslog_host", "syslog_server_name",
                       "syslog_use_iso_date_format", "prefix_format",
                       "use_full_package_names", "append", "scribe_server",
                       "scribe_buffer_msec", "scribe_backoff_msec",
                       "scribe_max_packet_size", "scribe_category",
                       "scribe_max_buffer")
    var forbidden = config.keys.toList filterNot (allowed contains _)
    if (allowNestedBlocks)
      forbidden = forbidden filter (x => (config getConfigMap x).isEmpty)

    if (forbidden.nonEmpty)
      throw new LoggingException("Unknown logging config attribute(s): " + forbidden.mkString(", "))

    val logger = Logger.get(config.getString("node", ""))
    if (!validateOnly && allowNestedBlocks)
      logger.getHandlers foreach (logger removeHandler _)

    val formatter = config.getString("prefix_format") match {
      case None => new FileFormatter
      case Some(format) => new GenericFormatter(format)
    }

    var handlers: List[Handler] =
      if (config.getBool("console", false)) List(new ConsoleHandler(formatter))
      else Nil

    for (hostname <- config.getString("syslog_host")) {
      val useIsoDateFormat = config.getBool("syslog_use_iso_date_format", true)
      val handler = new SyslogHandler(useIsoDateFormat, hostname)
      for (serverName <- config.getString("syslog_server_name")) {
        handler.serverName = serverName
      }
      handlers = handler :: handlers
    }

    // options for using a logfile
    for (filename <- config.getString("filename")) {
      // i bet there's an easier way to do this.
      val policy = config.getString("roll", "never").toLowerCase match {
        case "never" => Never
        case "hourly" => Hourly
        case "daily" => Daily
        case "sunday" => Weekly(Calendar.SUNDAY)
        case "monday" => Weekly(Calendar.MONDAY)
        case "tuesday" => Weekly(Calendar.TUESDAY)
        case "wednesday" => Weekly(Calendar.WEDNESDAY)
        case "thursday" => Weekly(Calendar.THURSDAY)
        case "friday" => Weekly(Calendar.FRIDAY)
        case "saturday" => Weekly(Calendar.SATURDAY)
        case x => throw new LoggingException("Unknown logfile rolling policy: " + x)
      }
      val fh = new FileHandler(filename, policy, formatter, config.getBool("append", true))
      handlers = fh :: handlers
    }

    for (scribeServer <- config.getString("scribe_server")) {
      val sh = new ScribeHandler(formatter)
      sh.server = scribeServer
      config.getInt("scribe_buffer_msec").map { sh.bufferTimeMilliseconds = _ }
      config.getInt("scribe_backoff_msec").map { sh.connectBackoffMilliseconds = _ }
      config.getInt("scribe_max_packet_size").map { sh.maxMessagesPerTransaction = _ }
      config.getString("scribe_category").map { sh.category = _ }
      config.getInt("scribe_max_buffer").map { sh.maxMessagesToBuffer = _ }
      handlers = sh :: handlers
    }

    /* if they didn't specify a level, use "null", which is a secret
     * signal to javalog to use the parent logger's level. this is the
     * usual desired behavior, but not really documented anywhere. sigh.
     */    
    val level = (config getString "level") map { levelName =>
      levelNamesMap.getOrElse(levelName.toUpperCase, throw new LoggingException("Unknown log level: " + levelName))
    }

    for (handler <- handlers) {
      level foreach (handler setLevel _)
      handler.useUtc = config.getBool("utc", false)
      handler.truncateAt = config.getInt("truncate", 0)
      handler.truncateStackTracesAt = config.getInt("truncate_stack_traces", 30)
      handler.formatter.useFullPackageNames = config.getBool("use_full_package_names", false)
      if (! validateOnly) {
        logger.addHandler(handler)
      }
    }

    if (! validateOnly) {
      logger.setUseParentHandlers(config.getBool("use_parents", true))
      level foreach (l => if (logger.getLevel == null) logger setLevel l)
    }

    logger
  }
}<|MERGE_RESOLUTION|>--- conflicted
+++ resolved
@@ -216,19 +216,7 @@
   def ALL = Level.ALL
 
   // to force them to get loaded from class files:
-<<<<<<< HEAD
-  List(FATAL, CRITICAL, ERROR, WARNING, INFO, DEBUG, TRACE) foreach (root setLevel _)
-=======
-  root.setLevel(OFF)
-  root.setLevel(FATAL)
-  root.setLevel(CRITICAL)
-  root.setLevel(ERROR)
-  root.setLevel(WARNING)
-  root.setLevel(INFO)
-  root.setLevel(DEBUG)
-  root.setLevel(TRACE)
-  reset
->>>>>>> 8400f596
+  List(OFF, FATAL, CRITICAL, ERROR, WARNING, INFO, DEBUG, TRACE) foreach (root setLevel _)
 
   reset
 
