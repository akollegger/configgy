--- conflicted
+++ resolved
@@ -273,8 +273,6 @@
    */
   def toConfigString: String
 
-<<<<<<< HEAD
-=======
   def copyInto(obj: AnyRef) {
     val cls = obj.getClass
     val log = Logger.get(cls)
@@ -302,7 +300,6 @@
     }
   }
 
->>>>>>> 8400f596
   /**
    * If the requested key is present, return its value as a string. Otherwise, throw a
    * ConfigException. `toInt` and `toBoolean` may be called on the
