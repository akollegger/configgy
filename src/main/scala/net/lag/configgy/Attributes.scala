/*
 * Copyright 2009 Robey Pointer <robeypointer@gmail.com>
 *
 * Licensed under the Apache License, Version 2.0 (the "License"); you may
 * not use this file except in compliance with the License. You may obtain
 * a copy of the License at
 *
 *     http://www.apache.org/licenses/LICENSE-2.0
 *
 * Unless required by applicable law or agreed to in writing, software
 * distributed under the License is distributed on an "AS IS" BASIS,
 * WITHOUT WARRANTIES OR CONDITIONS OF ANY KIND, either express or implied.
 * See the License for the specific language governing permissions and
 * limitations under the License.
 */

package net.lag.configgy

import java.util.regex.Pattern
import javax.{management => jmx}
import scala.collection.{immutable, mutable, Map}
import scala.util.Sorting
import net.lag.extensions._

private[configgy] object Attributes {
  abstract class CellType[T](val value: T) {    
    def fromConfig: String => T
    def toConfig: T => String
    def isValid: String => Boolean
  }

  sealed abstract class Cell { def asString: String } 
  case class StringCell(value: String) extends Cell { def asString = value }
  case class AttributesCell(attr: Attributes) extends Cell { def asString = attr.toString }
  case class StringListCell(array: Array[String]) extends Cell { def asString = array.mkString("[", ",", "]") }
}
import Attributes._

/**
 * Actual implementation of ConfigMap.
 * Stores items in Cell objects, and handles interpolation and key recursion.
 */
private[configgy] class Attributes(val config: Config, val name: String) extends ConfigMap {
  private val cells = new mutable.HashMap[String, Cell]
  private var monitored = false
  var inheritFrom: Option[ConfigMap] = None

  def keys: Iterator[String] = cells.keysIterator
  
  def isCompound(key: String) = key contains "."
  
  def inheritedFn[T](pf: PartialFunction[ConfigMap, T], default: T): T =
    if (inheritFrom.isDefined && pf.isDefinedAt(inheritFrom.get)) pf(inheritFrom.get)
    else default

  override def toString() =
    """{%s%s: %s}""".format(name,
      inheritedFn({ case a: Attributes => " (inherit=" + a.name + ")" }, ""),
      (sortedKeys map (key => key + "=" + (cells(key) match {
        case StringCell(x) => "\"" + x.quoteC + "\""
        case AttributesCell(x) => x.toString
        case StringListCell(x) => x.mkString("[", ",", "]")
      }) + " ")).mkString
    )

  override def equals(obj: Any) = obj match {
    case other: Attributes  => cells == other.cells
    case _                  => false
  }

  /**
   * Look up a value cell for a given key. If the key is compound (ie,
   * "abc.xyz"), look up the first segment, and if it refers to an inner
   * Attributes object, recursively look up that cell. If it's not an
   * Attributes or it doesn't exist, return None. For a non-compound key,
   * return the cell if it exists, or None if it doesn't.
   */
  private def lookupCell(key: String): Option[Cell] = {
<<<<<<< HEAD
    def parentLookup(k: String) = inheritedFn({ case a: Attributes => a lookupCell k }, None)
    key.toLowerCase.split("\\.", 2) match {
      case Array(first)       =>
        (cells get first) orElse parentLookup(first)
        
      case Array(first, rest) =>
        (cells get first) match {
          case Some(AttributesCell(x))  => x lookupCell rest
          case None                     => parentLookup(key)
          case _                        => None
=======
    val elems = key.split("\\.", 2)
    if (elems.length > 1) {
      cells.get(elems(0)) match {
        case Some(AttributesCell(x)) => x.lookupCell(elems(1))
        case None => inheritFrom match {
          case Some(a: Attributes) => a.lookupCell(key)
          case _ => None
        }
        case _ => None
      }
    } else {
      cells.get(elems(0)) match {
        case x @ Some(_) => x
        case None => inheritFrom match {
          case Some(a: Attributes) => a.lookupCell(key)
          case _ => None
>>>>>>> 2b11b170
        }
    }
  }

  /**
   * Determine if a key is compound (and requires recursion), and if so,
   * return the nested Attributes block and simple key that can be used to
   * make a recursive call. If the key is simple, return None.
   *
   * If the key is compound, but nested Attributes objects don't exist
   * that match the key, an attempt will be made to create the nested
   * Attributes objects. If one of the key segments already refers to an
   * attribute that isn't a nested Attribute object, a ConfigException
   * will be thrown.
   *
   * For example, for the key "a.b.c", the Attributes object for "a.b"
   * and the key "c" will be returned, creating the "a.b" Attributes object
   * if necessary. If "a" or "a.b" exists but isn't a nested Attributes
   * object, then an ConfigException will be thrown.
   */
  @throws(classOf[ConfigException])
<<<<<<< HEAD
  private def recurse(key: String): Option[(Attributes, String)] =      
    if (isCompound(key)) {
      val Array(first, rest) = key.split("\\.", 2)
      val lcfirst = first.toLowerCase
      val attr = (cells get lcfirst) match {
        case Some(AttributesCell(x))  => x
        case Some(_)                  => throw new ConfigException("Illegal key " + key)
        case None                     => createNested(first)
=======
  private def recurse(key: String): Option[(Attributes, String)] = {
    val elems = key.split("\\.", 2)
    if (elems.length > 1) {
      val attr = (cells.get(elems(0)) match {
        case Some(AttributesCell(x)) => x
        case Some(_) => throw new ConfigException("Illegal key " + key)
        case None => createNested(elems(0))
      })
      attr.recurse(elems(1)) match {
        case ret @ Some((a, b)) => ret
        case None => Some((attr, elems(1)))
>>>>>>> 2b11b170
      }
      attr.recurse(rest) orElse Some((attr, rest))
    }
    else None

  def replaceWith(newAttributes: Attributes): Unit = {
    // stash away subnodes and reinsert them.
    val subnodes = for ((key, cell @ AttributesCell(_)) <- cells.toList) yield (key, cell)

    cells.clear
    cells ++= newAttributes.cells
    for ((key: String, cell) <- subnodes) {
      (newAttributes.cells get key) match {
        case Some(AttributesCell(newattr)) =>
          cell.attr.replaceWith(newattr)
          cells(key) = cell
        case None =>
          cell.attr.replaceWith(new Attributes(config, ""))
      }
    }
  }

  private def createNested(key: String): Attributes = {
    val newKey = if (name == "") key else name + "." + key
    
    val attr = new Attributes(config, newKey)
    if (monitored)
      attr.setMonitored
<<<<<<< HEAD
      
    cells += Pair(key.toLowerCase, new AttributesCell(attr))
=======
    }
    cells += Pair(key, new AttributesCell(attr))
>>>>>>> 2b11b170
    attr
  }

  def getString(key: String): Option[String] = {
    lookupCell(key) match {
      case Some(StringCell(x)) => Some(x)
      case Some(StringListCell(x)) => Some(x.mkString("[", ",", "]"))
      case _ => None
    }
  }

  def getConfigMap(key: String): Option[ConfigMap] = {
    lookupCell(key) match {
      case Some(AttributesCell(x)) => Some(x)
      case _ => None
    }
  }

  def configMap(key: String): ConfigMap = makeAttributes(key)

  private[configgy] def makeAttributes(key: String): Attributes =
    if (key == "") this
    else recurse(key) match {
      case Some((attr, name)) => attr.makeAttributes(name)
      case None => lookupCell(key) match {
        case Some(AttributesCell(x)) => x
        case Some(_) => throw new ConfigException("Illegal key " + key)
        case None => createNested(key)
      }
    }

  def getList(key: String): Seq[String] = {
    lookupCell(key) match {
      case Some(StringListCell(x))  => x
      case Some(StringCell(x))      => List(x)
      case _                        => Nil
    }
  }

  def setString(key: String, value: String): Unit =
    if (monitored) config.deepSet(name, key, value)
    else recurse(key) match {
      case Some((attr, name)) => attr.setString(name, value)
<<<<<<< HEAD
      case None => (cells get key.toLowerCase) match {
=======
      case None => cells.get(key) match {
>>>>>>> 2b11b170
        case Some(AttributesCell(_)) => throw new ConfigException("Illegal key " + key)
        case _ => cells.put(key, new StringCell(value))
      }
    }

  def setList(key: String, value: Seq[String]): Unit =
    if (monitored) config.deepSet(name, key, value)
    else recurse(key) match {
      case Some((attr, name)) => attr.setList(name, value)
<<<<<<< HEAD
      case None => (cells get key.toLowerCase) match {
=======
      case None => cells.get(key) match {
>>>>>>> 2b11b170
        case Some(AttributesCell(_)) => throw new ConfigException("Illegal key " + key)
        case _ => cells.put(key, new StringListCell(value.toArray))
      }
    }

  def setConfigMap(key: String, value: ConfigMap): Unit = {
    def lckey = key.toLowerCase
    def attrCopy = value.copy.asInstanceOf[Attributes]
    
    if (monitored) config.deepSet(name, key, value)
    else recurse(key) match {
      case Some((attr, name)) => attr.setConfigMap(name, value)
<<<<<<< HEAD
      case None =>
        (cells get lckey) match {
          case Some(AttributesCell(_)) | None =>
            cells.put(lckey, new AttributesCell(attrCopy))
          case _ =>
            throw new ConfigException("Illegal key " + key)
        }
=======
      case None => cells.get(key) match {
        case Some(AttributesCell(_)) =>
          cells.put(key, new AttributesCell(value.copy.asInstanceOf[Attributes]))
        case None =>
          cells.put(key, new AttributesCell(value.copy.asInstanceOf[Attributes]))
        case _ =>
          throw new ConfigException("Illegal key " + key)
      }
>>>>>>> 2b11b170
    }
  }

  def contains(key: String): Boolean =
    recurse(key) match {
      case Some((attr, name)) => attr.contains(name)
      case None => cells.contains(key)
    }

  def remove(key: String): Boolean =
    if (monitored) config.deepRemove(name, key)
    else recurse(key) match {
      case Some((attr, name)) => attr.remove(name)
<<<<<<< HEAD
      case None => (cells remove key.toLowerCase).isDefined
=======
      case None => {
        cells.removeKey(key) match {
          case Some(_) => true
          case None => false
        }
      }
>>>>>>> 2b11b170
    }

  def asMap: Map[String, String] =
    cells.foldLeft(immutable.Map.empty[String, String]) {
      case (ret, (key, value))  => 
        value match {
          case StringCell(x)      => ret.updated(key, x)
          case StringListCell(x)  => ret.updated(key, x.mkString("[", ",", "]"))
          case AttributesCell(x)  => x.asMap.foldLeft(ret) { case (m, (k, v)) => m.updated(key + "." + k, v) }
        }
    }

  def toConfigString: String = {
    toConfigList().mkString("", "\n", "\n")
  }

  private def toConfigList(): List[String] =
    cells.toList sortBy (_._1) flatMap {
      case (key, StringCell(x))     =>
        List("""%s = "%s"""".format(key, x.quoteC))
      
      case (key, StringListCell(x))  => 
        val xs = x.toList map ("""  "%s",""" format _.quoteC)
        List(key + " = [") ::: xs ::: List("]")
        
      case (key, AttributesCell(node))  =>
        val xs = node.toConfigList() map ("  " + _)
        val front = key + node.inheritedFn({ case x: Attributes => " (inherit=\"" + x.name + "\")" }, "") + " {"
        List(front) ::: xs ::: List("}")
    }

  def subscribe(subscriber: Subscriber) = config.subscribe(name, subscriber)

  // substitute "$(...)" strings with looked-up vars
  // (and find "\$" and replace them with "$")
  private val INTERPOLATE_RE = """(?<!\\)\$\((\w[\w\d\._-]*)\)|\\\$""".r

  protected[configgy] def interpolate(root: Attributes, s: String): String = {
    def lookup(key: String, path: List[ConfigMap]): String = path match {
      case Nil        => ""
      case attr :: xs => (attr getString key) getOrElse lookup(key, xs)
    }

    s.regexSub(INTERPOLATE_RE) { m =>
      if (m.matched == "\\$") "$"
      else lookup(m.group(1), List(this, root, EnvironmentAttributes))
    }
  }

  protected[configgy] def interpolate(key: String, s: String): String =
    recurse(key) match {
      case Some((attr, _))  => attr.interpolate(this, s)
      case None             => interpolate(this, s)
    }

  /* set this node as part of a monitored config tree. once this is set,
   * all modification requests go through the root Config, so validation
   * will happen.
   */
  protected[configgy] def setMonitored: Unit = 
    if (!monitored) {
      monitored = true
      cells.valuesIterator partialMap { case AttributesCell(x) => x.setMonitored }
    }

  protected[configgy] def isMonitored = monitored

  // make a deep copy of the Attributes tree.
  def copy(): Attributes = copyTo(new Attributes(config, name))

  private def copyTo(attr: Attributes): Attributes = {
    inheritedFn({ case a: Attributes => a copyTo attr }, ())
    
    for ((key, value) <- cells) value match {
      case StringCell(x)      => attr(key) = x
      case StringListCell(x)  => attr(key) = x
      case AttributesCell(x)  => attr.cells += (key -> new AttributesCell(x.copy()))
    }    
    attr
  }

  private def mkJMXMBean(key: String, clazz: String) = new jmx.MBeanAttributeInfo(key, clazz, "", true, true, false)
  def asJmxAttributes(): Array[jmx.MBeanAttributeInfo] = cells partialMap { 
    case (key: String, StringCell(_))     => mkJMXMBean(key, "java.lang.String")
    case (key: String, StringListCell(_)) => mkJMXMBean(key, "java.util.List")
  } toArray

  def asJmxDisplay(key: String): AnyRef = cells.get(key) match {
    case Some(StringCell(x)) => x
    case Some(StringListCell(x)) => java.util.Arrays.asList(x: _*)
    case x => null
  }

  def getJmxNodes(prefix: String, name: String): List[(String, JmxWrapper)] = {
    def nameEmpty(yes: String, no: String) = if (name == "") yes else no
    
    val hd = "%s:type=Config,name=%s".format(prefix, nameEmpty("(root)", name))
    val tl = cells.toList partialMap { 
      case (key: String, AttributesCell(x)) =>
        x.getJmxNodes(prefix, nameEmpty(key, name + "." + key))
    } flatten
    
    (hd, new JmxWrapper(this)) :: tl
  }
}<|MERGE_RESOLUTION|>--- conflicted
+++ resolved
@@ -76,9 +76,8 @@
    * return the cell if it exists, or None if it doesn't.
    */
   private def lookupCell(key: String): Option[Cell] = {
-<<<<<<< HEAD
     def parentLookup(k: String) = inheritedFn({ case a: Attributes => a lookupCell k }, None)
-    key.toLowerCase.split("\\.", 2) match {
+    key.split("\\.", 2) match {
       case Array(first)       =>
         (cells get first) orElse parentLookup(first)
         
@@ -87,24 +86,6 @@
           case Some(AttributesCell(x))  => x lookupCell rest
           case None                     => parentLookup(key)
           case _                        => None
-=======
-    val elems = key.split("\\.", 2)
-    if (elems.length > 1) {
-      cells.get(elems(0)) match {
-        case Some(AttributesCell(x)) => x.lookupCell(elems(1))
-        case None => inheritFrom match {
-          case Some(a: Attributes) => a.lookupCell(key)
-          case _ => None
-        }
-        case _ => None
-      }
-    } else {
-      cells.get(elems(0)) match {
-        case x @ Some(_) => x
-        case None => inheritFrom match {
-          case Some(a: Attributes) => a.lookupCell(key)
-          case _ => None
->>>>>>> 2b11b170
         }
     }
   }
@@ -126,28 +107,13 @@
    * object, then an ConfigException will be thrown.
    */
   @throws(classOf[ConfigException])
-<<<<<<< HEAD
   private def recurse(key: String): Option[(Attributes, String)] =      
     if (isCompound(key)) {
       val Array(first, rest) = key.split("\\.", 2)
-      val lcfirst = first.toLowerCase
-      val attr = (cells get lcfirst) match {
+      val attr = (cells get first) match {
         case Some(AttributesCell(x))  => x
         case Some(_)                  => throw new ConfigException("Illegal key " + key)
         case None                     => createNested(first)
-=======
-  private def recurse(key: String): Option[(Attributes, String)] = {
-    val elems = key.split("\\.", 2)
-    if (elems.length > 1) {
-      val attr = (cells.get(elems(0)) match {
-        case Some(AttributesCell(x)) => x
-        case Some(_) => throw new ConfigException("Illegal key " + key)
-        case None => createNested(elems(0))
-      })
-      attr.recurse(elems(1)) match {
-        case ret @ Some((a, b)) => ret
-        case None => Some((attr, elems(1)))
->>>>>>> 2b11b170
       }
       attr.recurse(rest) orElse Some((attr, rest))
     }
@@ -176,13 +142,8 @@
     val attr = new Attributes(config, newKey)
     if (monitored)
       attr.setMonitored
-<<<<<<< HEAD
       
-    cells += Pair(key.toLowerCase, new AttributesCell(attr))
-=======
-    }
     cells += Pair(key, new AttributesCell(attr))
->>>>>>> 2b11b170
     attr
   }
 
@@ -226,11 +187,7 @@
     if (monitored) config.deepSet(name, key, value)
     else recurse(key) match {
       case Some((attr, name)) => attr.setString(name, value)
-<<<<<<< HEAD
-      case None => (cells get key.toLowerCase) match {
-=======
-      case None => cells.get(key) match {
->>>>>>> 2b11b170
+      case None => (cells get key) match {
         case Some(AttributesCell(_)) => throw new ConfigException("Illegal key " + key)
         case _ => cells.put(key, new StringCell(value))
       }
@@ -240,41 +197,25 @@
     if (monitored) config.deepSet(name, key, value)
     else recurse(key) match {
       case Some((attr, name)) => attr.setList(name, value)
-<<<<<<< HEAD
-      case None => (cells get key.toLowerCase) match {
-=======
-      case None => cells.get(key) match {
->>>>>>> 2b11b170
+      case None => (cells get key) match {
         case Some(AttributesCell(_)) => throw new ConfigException("Illegal key " + key)
         case _ => cells.put(key, new StringListCell(value.toArray))
       }
     }
 
   def setConfigMap(key: String, value: ConfigMap): Unit = {
-    def lckey = key.toLowerCase
     def attrCopy = value.copy.asInstanceOf[Attributes]
     
     if (monitored) config.deepSet(name, key, value)
     else recurse(key) match {
       case Some((attr, name)) => attr.setConfigMap(name, value)
-<<<<<<< HEAD
       case None =>
-        (cells get lckey) match {
+        (cells get key) match {
           case Some(AttributesCell(_)) | None =>
-            cells.put(lckey, new AttributesCell(attrCopy))
+            cells.put(key, new AttributesCell(attrCopy))
           case _ =>
             throw new ConfigException("Illegal key " + key)
         }
-=======
-      case None => cells.get(key) match {
-        case Some(AttributesCell(_)) =>
-          cells.put(key, new AttributesCell(value.copy.asInstanceOf[Attributes]))
-        case None =>
-          cells.put(key, new AttributesCell(value.copy.asInstanceOf[Attributes]))
-        case _ =>
-          throw new ConfigException("Illegal key " + key)
-      }
->>>>>>> 2b11b170
     }
   }
 
@@ -288,16 +229,7 @@
     if (monitored) config.deepRemove(name, key)
     else recurse(key) match {
       case Some((attr, name)) => attr.remove(name)
-<<<<<<< HEAD
-      case None => (cells remove key.toLowerCase).isDefined
-=======
-      case None => {
-        cells.removeKey(key) match {
-          case Some(_) => true
-          case None => false
-        }
-      }
->>>>>>> 2b11b170
+      case None => (cells remove key).isDefined
     }
 
   def asMap: Map[String, String] =
