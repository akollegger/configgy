/*
 * Copyright 2009 Robey Pointer <robeypointer@gmail.com>
 *
 * Licensed under the Apache License, Version 2.0 (the "License"); you may
 * not use this file except in compliance with the License. You may obtain
 * a copy of the License at
 *
 *     http://www.apache.org/licenses/LICENSE-2.0
 *
 * Unless required by applicable law or agreed to in writing, software
 * distributed under the License is distributed on an "AS IS" BASIS,
 * WITHOUT WARRANTIES OR CONDITIONS OF ANY KIND, either express or implied.
 * See the License for the specific language governing permissions and
 * limitations under the License.
 */

package net.lag.configgy

import scala.collection.mutable.Stack
import scala.util.parsing.combinator._
import scala.util.parsing.input.CharSequenceReader
import net.lag.extensions._


/**
 * An exception thrown when parsing a config file, if there was an error
 * during parsing. The `reason` string will contain the parsing
 * error details.
 */
class ParseException(reason: String) extends Exception(reason)


private[configgy] class ConfigParser(var attr: Attributes, val importer: Importer) extends RegexParsers {

  val sections = new Stack[String]
  var prefix = ""

  // Stack reversed iteration order from 2.7 to 2.8!!
  def sectionsString = sections.toList.reverse.mkString(".")

  // tokens
  override val whiteSpace = """(\s+|#[^\n]*\n)+""".r
  val numberToken: Parser[String] = """-?\d+(\.\d+)?""".r
  val stringToken: Parser[String] = """([^\\\"]|\\[^ux]|\\\n|\\u[0-9a-fA-F]{4}|\\x[0-9a-fA-F]{2})*""".r
  val identToken: Parser[String] = """([\da-zA-Z_][-\w]*)(\.[a-zA-Z_][-\w]*)*""".r
  val assignToken: Parser[String] = """=|\?=""".r
  val tagNameToken: Parser[String] = """[a-zA-Z][-\w]*""".r


  def root = rep(includeFile | assignment | toggle | sectionOpen | sectionClose |
                 sectionOpenBrace | sectionCloseBrace)

  def includeFile = "include" ~> string ^^ {
    case filename: String =>
      new ConfigParser(attr.makeAttributes(sectionsString), importer) parse importer.importFile(filename)
  }

  def assignment = identToken ~ assignToken ~ value ^^ {
    case k ~ a ~ v => if (a match {
      case "=" => true
      case "?=" => ! attr.contains(prefix + k)
    }) v match {
      case x: Int => attr(prefix + k) = x
      case x: String => attr(prefix + k) = x
      case x: Array[String] => attr(prefix + k) = x
      case x: Boolean => attr(prefix + k) = x
    }
  }

  def toggle = identToken ~ trueFalse ^^ { case k ~ v => attr(prefix + k) = v }

  def sectionOpen = "<" ~> tagNameToken ~ rep(tagAttribute) <~ ">" ^^ {
    case name ~ attrList => openBlock(name, attrList)
  }
  def tagAttribute = opt(whiteSpace) ~> (tagNameToken <~ "=") ~ string ^^ { case k ~ v => (k, v) }
  def sectionClose = "</" ~> tagNameToken <~ ">" ^^ { name => closeBlock(Some(name)) }

  def sectionOpenBrace = tagNameToken ~ opt("(" ~> rep(tagAttribute) <~ ")") <~ "{" ^^ {
    case name ~ attrListOption => openBlock(name, attrListOption.getOrElse(Nil))
  }
  def sectionCloseBrace = "}" ^^ { x => closeBlock(None) }

  private def openBlock(name: String, attrList: List[(String, String)]) = {
<<<<<<< HEAD
    val parent = if (sections.size > 0) attr.makeAttributes(sections.mkString(".")) else attr
    sections push name
    prefix = sections.mkString("", ".", ".")
    val newBlock = attr.makeAttributes(sections.mkString("."))
=======
    val parent = if (sections.size > 0) attr.makeAttributes(sectionsString) else attr
    sections push name
    prefix = sectionsString + "."
    val newBlock = attr.makeAttributes(sectionsString)
>>>>>>> 5e371fb9
    for ((k, v) <- attrList) k match {
      case "inherit" => newBlock.inheritFrom = Some(if (parent.getConfigMap(v).isDefined) parent.makeAttributes(v) else attr.makeAttributes(v))
      case _ => throw new ParseException("Unknown block modifier")
    }
  }

  private def closeBlock(name: Option[String]) = {
    if (sections.isEmpty) {
      failure("dangling close tag")
    } else {
      val last = sections.pop
      if (name.isDefined && last != name.get) {
        failure("got closing tag for " + name.get + ", expected " + last)
      } else {
        prefix = if (sections.isEmpty) "" else sectionsString + "."
      }
    }
  }


  def value: Parser[Any] = number | string | stringList | trueFalse
  def number = numberToken ^^ { x => if (x.contains('.')) x else x.toInt }
  def string = "\"" ~> stringToken <~ "\"" ^^ { s => attr.interpolate(prefix, s.unquoteC) }
  def stringList = "[" ~> repsep(string | numberToken, opt(",")) <~ (opt(",") ~ "]") ^^ { list => list.toArray }
  def trueFalse: Parser[Boolean] = ("(true|on)".r ^^ { x => true }) | ("(false|off)".r ^^ { x => false })


  def parse(in: String): Unit = {
    parseAll(root, in) match {
      case Success(result, _) => result
      case x @ Failure(msg, z) => throw new ParseException(x.toString)
      case x @ Error(msg, _) => throw new ParseException(x.toString)
    }
  }
}<|MERGE_RESOLUTION|>--- conflicted
+++ resolved
@@ -81,17 +81,10 @@
   def sectionCloseBrace = "}" ^^ { x => closeBlock(None) }
 
   private def openBlock(name: String, attrList: List[(String, String)]) = {
-<<<<<<< HEAD
-    val parent = if (sections.size > 0) attr.makeAttributes(sections.mkString(".")) else attr
-    sections push name
-    prefix = sections.mkString("", ".", ".")
-    val newBlock = attr.makeAttributes(sections.mkString("."))
-=======
     val parent = if (sections.size > 0) attr.makeAttributes(sectionsString) else attr
     sections push name
     prefix = sectionsString + "."
     val newBlock = attr.makeAttributes(sectionsString)
->>>>>>> 5e371fb9
     for ((k, v) <- attrList) k match {
       case "inherit" => newBlock.inheritFrom = Some(if (parent.getConfigMap(v).isDefined) parent.makeAttributes(v) else attr.makeAttributes(v))
       case _ => throw new ParseException("Unknown block modifier")
