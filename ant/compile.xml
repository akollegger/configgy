<project xmlns:ivy="antlib:org.apache.ivy.ant">

  <property name="thrift.source.dir" value="${source.dir}/thrift" />
  <property name="thrift.target.dir" value="${target.dir}/gen-java" />


  <!-- generate thrift stubs if necessary -->

  <macrodef name="generate-thrift">
    <sequential>
      <pathconvert property="thrift.gen.path">
        <path location="${ivy.extra.thriftpackage}" />
        <unpackagemapper from="${basedir}/*" to="${thrift.target.dir}/*" />
      </pathconvert>
      <mkdir dir="${thrift.target.dir}" />
      <property name="thrift.bin" value="thrift" />
      <apply executable="${thrift.bin}" dest="${thrift.gen.path}" failonerror="true"
        skipemptyfilesets="true" verbose="true">
        <arg value="--gen" />
        <arg value="java" />
        <arg value="--gen" />
        <arg value="rb" />
        <arg value="-o" />
        <arg value="${target.dir}" />
        <arg value="" />
        <fileset dir="${thrift.source.dir}" includes="**/*.thrift" />
        <globmapper from="*.thrift" to="*.java" />
      </apply>
    </sequential>
  </macrodef>

  <macrodef name="compile-generated-thrift">
    <sequential>
      <javac srcdir="${thrift.target.dir}" destdir="${target.dir}/classes" deprecation="on">
        <classpath>
          <path refid="deps.path" />
        </classpath>
        <include name="**/*.java" />
      </javac>
    </sequential>
  </macrodef>

  <target name="compile-thrift" if="build.thrift">
    <generate-thrift />
    <compile-generated-thrift />
  </target>


  <!-- if there's any jni, compile it -->

  <target name="check-jni-source" if="build.jni">
    <!-- tricksy. remove any target files if any non-target files are newer. -->
    <dependset>
      <srcfileset dir="src/main/jni" excludes="**/target/*.${os.jni.ext} **/target/*.jar" />
      <targetfileset dir="src/main/jni" includes="**/target/*.${os.jni.ext} **/target/*.jar" />
    </dependset>
    <!-- and then only set build.jni.ok if those targets are "older" than build.xml (ie missing) -->
    <uptodate property="build.jni.ok" targetfile="src/main/jni/build.xml">
      <srcfiles dir="src/main/jni" includes="**/target/*.${os.jni.ext} **/target/*.jar" />
    </uptodate>
  </target>

  <target name="compile-jni" depends="check-jni-source" if="build.jni.ok">
    <ant dir="src/main/jni" target="compile" inheritAll="false" />
  </target>

  <target name="install-jni" depends="compile-jni" if="build.jni">
    <copy todir="${dist.dir}" flatten="true">
      <fileset dir="src/main/jni" includes="**/target/*.${os.jni.ext}" />
      <fileset dir="src/main/jni" includes="**/target/*.jar" />
    </copy>
  </target>

  <!-- compile old-skool java -->

  <target name="compile-java" if="build.java">
    <javac srcdir="${source.dir}/java" destdir="${target.dir}/classes" deprecation="on">
      <classpath>
        <path refid="deps.path" />
      </classpath>
      <include name="**/*.java" />
    </javac>
  </target>


  <!-- compile scala -->

  <target name="compile-scala" if="build.scala">
<<<<<<< HEAD
    <scalac srcdir="${source.dir}/scala" destdir="${target.dir}/classes" force="changed" deprecation="on" addparams="">
=======
    <scalac srcdir="${source.dir}/scala" destdir="${target.dir}/classes" force="changed" deprecation="on" unchecked="on">
>>>>>>> 8400f596
      <classpath>
        <path refid="deps.path" />
      </classpath>
      <include name="**/*.scala" />
    </scalac>
  </target>


  <!-- create properties file with build info -->

  <condition property="use.git" value="yes">
    <available file=".git" />
  </condition>

  <condition property="use.hg" value="yes">
    <available file=".hg" />
  </condition>

  <condition property="use.svn" value="yes">
    <available file=".svn" />
  </condition>

  <target name="find-git-revision" if="use.git">
    <!-- ask git for the current "head" commit-id, for memoizing inside the built jar -->
    <exec outputproperty="revision" executable="git" failifexecutionfails="false">
      <arg value="rev-parse" />
      <arg value="HEAD" />
    </exec>
    <exec executable="git" failifexecutionfails="false">
      <arg value="rev-parse" />
      <arg value="HEAD" />
      <redirector outputproperty="revision-short">
        <outputfilterchain>
          <tokenfilter>
            <filetokenizer />
            <replaceregex pattern="(.{8}).*" replace="\1"/>
          </tokenfilter>
        </outputfilterchain>
      </redirector>
    </exec>
  </target>

  <target name="find-hg-revision" if="use.hg">
    <!-- ask hg for the current "tip" commit-id, for memoizing inside the built jar -->
    <exec outputproperty="revision" executable="hg" failifexecutionfails="false">
      <arg value="tip" />
      <arg value="--template" />
      <arg value="{node}" />
    </exec>
    <exec executable="hg" failifexecutionfails="false">
      <arg value="tip" />
      <arg value="--template" />
      <arg value="{node}" />
      <redirector outputproperty="revision-short">
        <outputfilterchain>
          <tokenfilter>
            <filetokenizer />
            <replaceregex pattern="(.{8}).*" replace="\1"/>
          </tokenfilter>
        </outputfilterchain>
      </redirector>
    </exec>
  </target>

  <target name="find-svn-revision" if="use.svn">
    <!-- ask svnversion for the revisions in the working copy, for memoizing inside the built jar -->
    <exec outputproperty="revision" executable="svnversion" failifexecutionfails="false"/>
    <exec outputproperty="revision-short" executable="svnversion" failifexecutionfails="false"/>
  </target>

  <target name="find-revision" depends="find-git-revision, find-hg-revision, find-svn-revision" />

  <target name="write-build-info" depends="init, find-revision" if="ivy.extra.buildpackage">
    <tstamp>
      <format property="build.timestamp.time" pattern="yyyyMMdd-HHmmss" />
      <format property="build.timestamp.date" pattern="yyyyMMdd" />
    </tstamp>
    <pathconvert property="build.properties.path">
      <path location="${ivy.extra.buildpackage}" />
      <unpackagemapper from="${basedir}/*" to="${target.dir}/classes/*" />
    </pathconvert>
    <propertyfile file="${build.properties.path}/build.properties">
      <entry key="name" value="${ivy.module}" />
      <entry key="version" value="${ivy.revision}" />
      <entry key="build_name" value="${build.timestamp.time}" />
      <entry key="build_revision" value="${revision}" />
    </propertyfile>
  </target>


  <!-- copy resources needed by tests and jar -->

  <target name="copy-resources">
    <copy todir="${dist.dir}/libs" flatten="true">
      <path refid="deps.path" />
    </copy>
    <copy todir="${target.dir}/test-classes/" failonerror="false">
      <fileset dir="${test.source.dir}/resources" />
    </copy>
    <copy todir="${target.dir}/classes/" overwrite="true" failonerror="false">
      <fileset dir="${source.dir}/resources" />
    </copy>
  </target>

  <target name="copy-config" if="copy.config">
    <copy todir="${dist.dir}/config">
      <fileset dir="${basedir}/config" />
    </copy>
  </target>

  <target name="copy-extra-config" if="config.extra">
    <copy todir="${dist.dir}/config">
      <fileset dir="${config.extra}" />
    </copy>
  </target>

  <target name="copy-extra-libs" if="libs.extra">
    <copy todir="${dist.dir}/libs">
      <path refid="libs.extra" />
    </copy>
  </target>

  <target name="copy-extra-dist" if="dist.extra">
    <copy todir="${dist.dir}">
      <path refid="dist.extra" />
    </copy>
  </target>

  <target name="copy-extra" depends="copy-resources, copy-config, copy-extra-config, copy-extra-libs, copy-extra-dist" />


  <target name="compile" depends="prepare, find-source, compile-thrift, check-jni-source, compile-jni,
    install-jni, compile-java, compile-scala, write-build-info, copy-extra"
    description="compile java and scala code" />

</project><|MERGE_RESOLUTION|>--- conflicted
+++ resolved
@@ -86,11 +86,7 @@
   <!-- compile scala -->
 
   <target name="compile-scala" if="build.scala">
-<<<<<<< HEAD
     <scalac srcdir="${source.dir}/scala" destdir="${target.dir}/classes" force="changed" deprecation="on" addparams="">
-=======
-    <scalac srcdir="${source.dir}/scala" destdir="${target.dir}/classes" force="changed" deprecation="on" unchecked="on">
->>>>>>> 8400f596
       <classpath>
         <path refid="deps.path" />
       </classpath>
